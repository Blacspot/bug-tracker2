<<<<<<< HEAD
/**
 * Comment Services Module
 *
 * This module handles all business logic related to bug comments.
 * Comments provide discussion threads for bugs, allowing team members
 * to collaborate on issue resolution. The service layer ensures:
 * - Comments are properly associated with bugs and users
 * - Comment text is validated and sanitized
 * - Bulk operations for comment management
 */

import { CommentRepository } from '../repositories/comments.repositories';
import { Comment, CreateComment, UpdateComment } from '../Types/comments.types';

/**
 * Validates and sanitizes data for creating a new comment
 *
 * Business Rules:
 * - BugID is required and must reference an existing bug
 * - UserID is required and must reference an existing user
 * - CommentText is required and cannot be empty after trimming
 *
 * @param data - Raw input data from the request body
 * @returns Validated and sanitized CreateComment object
 * @throws Error if validation fails
 */
const validateCreateCommentData = (data: any): CreateComment => {
    // Validate required bug ID
    if (!data.BugID || typeof data.BugID !== 'number') {
        throw new Error('BugID is required and must be a number');
    }

    // Validate required user ID
    if (!data.UserID || typeof data.UserID !== 'number') {
        throw new Error('UserID is required and must be a number');
    }

    // Validate required comment text
    if (!data.CommentText || typeof data.CommentText !== 'string') {
        throw new Error('CommentText is required and must be a string');
    }

    return {
        BugID: data.BugID,
        UserID: data.UserID,
        CommentText: data.CommentText.trim(),
    };
};

/**
 * Validates and sanitizes data for updating an existing comment
 *
 * Business Rules:
 * - CommentText is required for updates (comments cannot be blank)
 * - Only the comment text can be updated (other fields are immutable)
 *
 * @param data - Raw input data from the request body
 * @returns Validated and sanitized UpdateComment object
 * @throws Error if validation fails
 */
const validateUpdateCommentData = (data: any): UpdateComment => {
    if (data.CommentText !== undefined) {
        if (typeof data.CommentText !== 'string') {
            throw new Error('CommentText must be a string');
        }
        return {
            CommentText: data.CommentText.trim(),
        };
    }

    throw new Error('CommentText is required for update');
};

/**
 * Retrieves all comments from the database
 *
 * Returns a complete list of all comments across all bugs, ordered by creation date.
 * This is typically used for administrative purposes or system-wide comment analysis.
 *
 * @returns Promise resolving to array of all Comment objects
 * @throws Error if database operation fails
 */
export const getAllComments = async (): Promise<Comment[]> => {
    try {
        return await CommentRepository.getAllComments();
    } catch (error) {
        console.error('Error in getAllComments service:', error);
        throw error;
    }
};

/**
 * Retrieves a specific comment by its ID
 *
 * Used when displaying individual comments or when a user wants to view
 * or edit a specific comment. Returns null if the comment doesn't exist.
 *
 * @param commentId - The unique identifier of the comment
 * @returns Promise resolving to Comment object or null if not found
 * @throws Error if commentId is invalid or database operation fails
 */
export const getCommentById = async (commentId: number): Promise<Comment | null> => {
    try {
        if (!commentId || typeof commentId !== 'number') {
            throw new Error('Valid comment ID is required');
        }
        return await CommentRepository.getCommentById(commentId);
    } catch (error) {
        console.error('Error in getCommentById service:', error);
        throw error;
    }
};

/**
 * Retrieves all comments associated with a specific bug
 *
 * This is the primary method for displaying comment threads on bug detail pages.
 * Comments are ordered chronologically (oldest first) to show conversation flow.
 * Essential for bug discussion and collaboration features.
 *
 * @param bugId - The unique identifier of the bug
 * @returns Promise resolving to array of Comment objects for the bug
 * @throws Error if bugId is invalid or database operation fails
 */
export const getCommentsByBug = async (bugId: number): Promise<Comment[]> => {
    try {
        if (!bugId || typeof bugId !== 'number') {
            throw new Error('Valid bug ID is required');
        }
        return await CommentRepository.getCommentsByBug(bugId);
    } catch (error) {
        console.error('Error in getCommentsByBug service:', error);
        throw error;
    }
};

/**
 * Retrieves all comments made by a specific user
 *
 * Useful for user profile pages, activity feeds, or analyzing user engagement.
 * Shows the commenting history and contributions of individual team members.
 *
 * @param userId - The unique identifier of the user
 * @returns Promise resolving to array of Comment objects by the user
 * @throws Error if userId is invalid or database operation fails
 */
export const getCommentsByUser = async (userId: number): Promise<Comment[]> => {
    try {
        if (!userId || typeof userId !== 'number') {
            throw new Error('Valid user ID is required');
        }
        return await CommentRepository.getCommentsByUser(userId);
    } catch (error) {
        console.error('Error in getCommentsByUser service:', error);
        throw error;
    }
};

/**
 * Creates a new comment on a bug
 *
 * This is the main entry point for adding comments to bug discussions.
 * Validates that the bug and user exist, ensures comment text is valid,
 * then creates the comment record with automatic timestamp.
 *
 * @param commentData - Raw comment data (bugId, userId, commentText)
 * @returns Promise resolving to the created Comment object with all fields
 * @throws Error if validation fails or database operation fails
 */
export const createComment = async (commentData: any): Promise<Comment> => {
    try {
        const validatedData = validateCreateCommentData(commentData);
        return await CommentRepository.createComment(validatedData);
    } catch (error) {
        console.error('Error in createComment service:', error);
        throw error;
    }
};

/**
 * Updates the text of an existing comment
 *
 * Allows users to edit their comments (typically with time restrictions).
 * Only the comment text can be modified - bug and user associations are immutable.
 * Returns the updated comment or null if the comment doesn't exist.
 *
 * @param commentId - The unique identifier of the comment to update
 * @param commentData - Update data containing new comment text
 * @returns Promise resolving to updated Comment object or null if not found
 * @throws Error if commentId is invalid, validation fails, or database operation fails
 */
export const updateComment = async (commentId: number, commentData: any): Promise<Comment | null> => {
    try {
        if (!commentId || typeof commentId !== 'number') {
            throw new Error('Valid comment ID is required');
        }
        const validatedData = validateUpdateCommentData(commentData);
        return await CommentRepository.updateComment(commentId, validatedData);
    } catch (error) {
        console.error('Error in updateComment service:', error);
        throw error;
    }
};

/**
 * Deletes a specific comment
 *
 * Permanently removes a comment from the database. This operation should
 * typically be restricted to comment authors or administrators.
 * Returns boolean indicating whether the deletion was successful.
 *
 * @param commentId - The unique identifier of the comment to delete
 * @returns Promise resolving to true if deleted, false if not found
 * @throws Error if commentId is invalid or database operation fails
 */
export const deleteComment = async (commentId: number): Promise<boolean> => {
    try {
        if (!commentId || typeof commentId !== 'number') {
            throw new Error('Valid comment ID is required');
        }
        return await CommentRepository.deleteComment(commentId);
    } catch (error) {
        console.error('Error in deleteComment service:', error);
        throw error;
    }
};

/**
 * Deletes all comments associated with a specific bug
 *
 * This is typically called when deleting a bug, as comments should not
 * exist without their parent bug. The CASCADE delete in the database
 * schema handles this automatically, but this method provides programmatic
 * control and returns the number of comments deleted.
 *
 * @param bugId - The unique identifier of the bug whose comments to delete
 * @returns Promise resolving to number of comments deleted
 * @throws Error if bugId is invalid or database operation fails
 */
export const deleteCommentsByBug = async (bugId: number): Promise<number> => {
    try {
        if (!bugId || typeof bugId !== 'number') {
            throw new Error('Valid bug ID is required');
        }
        return await CommentRepository.deleteCommentsByBug(bugId);
    } catch (error) {
        console.error('Error in deleteCommentsByBug service:', error);
        throw error;
=======
import { CommentRepository } from "../repositories/comments.repositories";
import { BugRepository } from "../repositories/bugs.repositories";
import { UserRepository } from "../repositories/user.repositories";
import { Comment, CreateComment, UpdateComment } from "../Types/comments.types";
import { Response } from 'express';
import { Request } from 'express';

const validateAndParseCommentData = async (body: any): Promise<CreateComment> => {
    const { BugID, UserID, CommentText } = body ?? {};

    if (!BugID || !UserID || !CommentText) {
        throw new Error("Missing required fields: BugID, UserID, and CommentText are required");
    }

    if (typeof BugID !== 'number' || typeof UserID !== 'number' || typeof CommentText !== 'string') {
        throw new Error("Invalid field types: BugID and UserID must be numbers, CommentText must be string");
    }

    const commentText = CommentText.trim();
    if (commentText.length === 0) {
        throw new Error("CommentText cannot be empty");
    }

    // Validate bug exists
    const bug = await BugRepository.getBugById(BugID);
    if (!bug) {
        throw new Error("Invalid BugID: Bug does not exist");
    }

    // Validate user exists
    const user = await UserRepository.getUserById(UserID);
    if (!user) {
        throw new Error("Invalid UserID: User does not exist");
    }

    return {
        BugID,
        UserID,
        CommentText: commentText
    };
};

const validateAndParseUpdateCommentData = (body: any): UpdateComment => {
    const { CommentText } = body ?? {};

    if (CommentText !== undefined && (typeof CommentText !== 'string' || CommentText.trim().length === 0)) {
        throw new Error("Invalid CommentText: Must be non-empty string");
    }

    return {
        CommentText: CommentText ? CommentText.trim() : undefined
    };
};

// Get all comments
export const getAllComments = async (req: Request, res: Response) => {
    try {
        const comments: Comment[] = await CommentRepository.getAllComments();
        return res.status(200).json(comments);
    } catch (error: any) {
        console.error('Error fetching comments:', error);
        return res.status(500).json({ message: 'Internal server error', error: error.message });
    }
};

// Get comment by ID
export const getCommentById = async (req: Request, res: Response) => {
    try {
        const commentId = parseInt(req.params.id, 10);
        if (isNaN(commentId)) {
            return res.status(400).json({ message: 'Invalid comment ID' });
        }

        const comment: Comment | null = await CommentRepository.getCommentById(commentId);
        if (!comment) {
            return res.status(404).json({ message: 'Comment not found' });
        }

        return res.status(200).json(comment);
    } catch (error: any) {
        console.error('Error fetching comment by ID:', error);
        return res.status(500).json({ message: 'Internal server error', error: error.message });
    }
};

// Get comments by bug
export const getCommentsByBug = async (req: Request, res: Response) => {
    try {
        const bugId = parseInt(req.params.bugId, 10);
        if (isNaN(bugId)) {
            return res.status(400).json({ message: 'Invalid bug ID' });
        }

        const comments: Comment[] = await CommentRepository.getCommentsByBug(bugId);
        return res.status(200).json(comments);
    } catch (error: any) {
        console.error('Error fetching comments by bug:', error);
        return res.status(500).json({ message: 'Internal server error', error: error.message });
    }
};

// Get comments by user
export const getCommentsByUser = async (req: Request, res: Response) => {
    try {
        const userId = parseInt(req.params.userId, 10);
        if (isNaN(userId)) {
            return res.status(400).json({ message: 'Invalid user ID' });
        }

        const comments: Comment[] = await CommentRepository.getCommentsByUser(userId);
        return res.status(200).json(comments);
    } catch (error: any) {
        console.error('Error fetching comments by user:', error);
        return res.status(500).json({ message: 'Internal server error', error: error.message });
    }
};

// Create new comment
export const createComment = async (req: Request, res: Response) => {
    console.log("Comment received", req.body);
    if (!req.body) {
        console.log("Comment creation requires body");
        return res.status(400).json({ message: "Please provide comment data" });
    }

    try {
        const newComment = await validateAndParseCommentData(req.body);
        console.log("Comment parsed", newComment);

        const createdComment = await CommentRepository.createComment(newComment);

        res.status(201).json({
            message: "Comment created successfully",
            comment: createdComment
        });
    } catch (error: any) {
        console.error('Error creating comment:', error);
        if (error.message.includes('Missing required fields') ||
            error.message.includes('Invalid field types') ||
            error.message.includes('Invalid') ||
            error.message.includes('cannot be empty')) {
            return res.status(400).json({
                message: "Validation failed",
                error: error.message
            });
        }
        res.status(500).json({
            message: "Failed to create comment",
            error: error.message
        });
    }
};

// Update comment
export const updateComment = async (req: Request, res: Response) => {
    try {
        const commentId = parseInt(req.params.id, 10);
        if (isNaN(commentId)) {
            return res.status(400).json({ message: 'Invalid comment ID' });
        }

        if (!req.body || Object.keys(req.body).length === 0) {
            return res.status(400).json({ message: "No update data provided" });
        }

        const updateData = validateAndParseUpdateCommentData(req.body);

        const updatedComment = await CommentRepository.updateComment(commentId, updateData);
        if (!updatedComment) {
            return res.status(404).json({ message: "Comment not found" });
        }

        res.json({
            message: "Comment updated successfully",
            comment: updatedComment
        });
    } catch (error: any) {
        console.error('Error updating comment:', error);
        if (error.message.includes('Invalid') ||
            error.message.includes('Comment text is required')) {
            return res.status(400).json({
                message: "Validation failed",
                error: error.message
            });
        }
        res.status(500).json({
            message: "Failed to update comment",
            error: error.message
        });
    }
};

// Delete comment
export const deleteComment = async (req: Request, res: Response) => {
    try {
        const commentId = parseInt(req.params.id, 10);
        if (isNaN(commentId)) {
            return res.status(400).json({ message: 'Invalid comment ID' });
        }

        const deleted = await CommentRepository.deleteComment(commentId);
        if (!deleted) {
            return res.status(404).json({ message: "Comment not found" });
        }

        res.json({ message: "Comment deleted successfully" });
    } catch (error: any) {
        console.error('Error deleting comment:', error);
        res.status(500).json({
            message: "Failed to delete comment",
            error: error.message
        });
    }
};

// Delete all comments for a bug
export const deleteCommentsByBug = async (req: Request, res: Response) => {
    try {
        const bugId = parseInt(req.params.bugId, 10);
        if (isNaN(bugId)) {
            return res.status(400).json({ message: 'Invalid bug ID' });
        }

        const deletedCount = await CommentRepository.deleteCommentsByBug(bugId);

        res.json({
            message: `Deleted ${deletedCount} comments for bug ${bugId}`
        });
    } catch (error: any) {
        console.error('Error deleting comments by bug:', error);
        res.status(500).json({
            message: "Failed to delete comments",
            error: error.message
        });
>>>>>>> 1ed9268e
    }
};<|MERGE_RESOLUTION|>--- conflicted
+++ resolved
@@ -1,253 +1,3 @@
-<<<<<<< HEAD
-/**
- * Comment Services Module
- *
- * This module handles all business logic related to bug comments.
- * Comments provide discussion threads for bugs, allowing team members
- * to collaborate on issue resolution. The service layer ensures:
- * - Comments are properly associated with bugs and users
- * - Comment text is validated and sanitized
- * - Bulk operations for comment management
- */
-
-import { CommentRepository } from '../repositories/comments.repositories';
-import { Comment, CreateComment, UpdateComment } from '../Types/comments.types';
-
-/**
- * Validates and sanitizes data for creating a new comment
- *
- * Business Rules:
- * - BugID is required and must reference an existing bug
- * - UserID is required and must reference an existing user
- * - CommentText is required and cannot be empty after trimming
- *
- * @param data - Raw input data from the request body
- * @returns Validated and sanitized CreateComment object
- * @throws Error if validation fails
- */
-const validateCreateCommentData = (data: any): CreateComment => {
-    // Validate required bug ID
-    if (!data.BugID || typeof data.BugID !== 'number') {
-        throw new Error('BugID is required and must be a number');
-    }
-
-    // Validate required user ID
-    if (!data.UserID || typeof data.UserID !== 'number') {
-        throw new Error('UserID is required and must be a number');
-    }
-
-    // Validate required comment text
-    if (!data.CommentText || typeof data.CommentText !== 'string') {
-        throw new Error('CommentText is required and must be a string');
-    }
-
-    return {
-        BugID: data.BugID,
-        UserID: data.UserID,
-        CommentText: data.CommentText.trim(),
-    };
-};
-
-/**
- * Validates and sanitizes data for updating an existing comment
- *
- * Business Rules:
- * - CommentText is required for updates (comments cannot be blank)
- * - Only the comment text can be updated (other fields are immutable)
- *
- * @param data - Raw input data from the request body
- * @returns Validated and sanitized UpdateComment object
- * @throws Error if validation fails
- */
-const validateUpdateCommentData = (data: any): UpdateComment => {
-    if (data.CommentText !== undefined) {
-        if (typeof data.CommentText !== 'string') {
-            throw new Error('CommentText must be a string');
-        }
-        return {
-            CommentText: data.CommentText.trim(),
-        };
-    }
-
-    throw new Error('CommentText is required for update');
-};
-
-/**
- * Retrieves all comments from the database
- *
- * Returns a complete list of all comments across all bugs, ordered by creation date.
- * This is typically used for administrative purposes or system-wide comment analysis.
- *
- * @returns Promise resolving to array of all Comment objects
- * @throws Error if database operation fails
- */
-export const getAllComments = async (): Promise<Comment[]> => {
-    try {
-        return await CommentRepository.getAllComments();
-    } catch (error) {
-        console.error('Error in getAllComments service:', error);
-        throw error;
-    }
-};
-
-/**
- * Retrieves a specific comment by its ID
- *
- * Used when displaying individual comments or when a user wants to view
- * or edit a specific comment. Returns null if the comment doesn't exist.
- *
- * @param commentId - The unique identifier of the comment
- * @returns Promise resolving to Comment object or null if not found
- * @throws Error if commentId is invalid or database operation fails
- */
-export const getCommentById = async (commentId: number): Promise<Comment | null> => {
-    try {
-        if (!commentId || typeof commentId !== 'number') {
-            throw new Error('Valid comment ID is required');
-        }
-        return await CommentRepository.getCommentById(commentId);
-    } catch (error) {
-        console.error('Error in getCommentById service:', error);
-        throw error;
-    }
-};
-
-/**
- * Retrieves all comments associated with a specific bug
- *
- * This is the primary method for displaying comment threads on bug detail pages.
- * Comments are ordered chronologically (oldest first) to show conversation flow.
- * Essential for bug discussion and collaboration features.
- *
- * @param bugId - The unique identifier of the bug
- * @returns Promise resolving to array of Comment objects for the bug
- * @throws Error if bugId is invalid or database operation fails
- */
-export const getCommentsByBug = async (bugId: number): Promise<Comment[]> => {
-    try {
-        if (!bugId || typeof bugId !== 'number') {
-            throw new Error('Valid bug ID is required');
-        }
-        return await CommentRepository.getCommentsByBug(bugId);
-    } catch (error) {
-        console.error('Error in getCommentsByBug service:', error);
-        throw error;
-    }
-};
-
-/**
- * Retrieves all comments made by a specific user
- *
- * Useful for user profile pages, activity feeds, or analyzing user engagement.
- * Shows the commenting history and contributions of individual team members.
- *
- * @param userId - The unique identifier of the user
- * @returns Promise resolving to array of Comment objects by the user
- * @throws Error if userId is invalid or database operation fails
- */
-export const getCommentsByUser = async (userId: number): Promise<Comment[]> => {
-    try {
-        if (!userId || typeof userId !== 'number') {
-            throw new Error('Valid user ID is required');
-        }
-        return await CommentRepository.getCommentsByUser(userId);
-    } catch (error) {
-        console.error('Error in getCommentsByUser service:', error);
-        throw error;
-    }
-};
-
-/**
- * Creates a new comment on a bug
- *
- * This is the main entry point for adding comments to bug discussions.
- * Validates that the bug and user exist, ensures comment text is valid,
- * then creates the comment record with automatic timestamp.
- *
- * @param commentData - Raw comment data (bugId, userId, commentText)
- * @returns Promise resolving to the created Comment object with all fields
- * @throws Error if validation fails or database operation fails
- */
-export const createComment = async (commentData: any): Promise<Comment> => {
-    try {
-        const validatedData = validateCreateCommentData(commentData);
-        return await CommentRepository.createComment(validatedData);
-    } catch (error) {
-        console.error('Error in createComment service:', error);
-        throw error;
-    }
-};
-
-/**
- * Updates the text of an existing comment
- *
- * Allows users to edit their comments (typically with time restrictions).
- * Only the comment text can be modified - bug and user associations are immutable.
- * Returns the updated comment or null if the comment doesn't exist.
- *
- * @param commentId - The unique identifier of the comment to update
- * @param commentData - Update data containing new comment text
- * @returns Promise resolving to updated Comment object or null if not found
- * @throws Error if commentId is invalid, validation fails, or database operation fails
- */
-export const updateComment = async (commentId: number, commentData: any): Promise<Comment | null> => {
-    try {
-        if (!commentId || typeof commentId !== 'number') {
-            throw new Error('Valid comment ID is required');
-        }
-        const validatedData = validateUpdateCommentData(commentData);
-        return await CommentRepository.updateComment(commentId, validatedData);
-    } catch (error) {
-        console.error('Error in updateComment service:', error);
-        throw error;
-    }
-};
-
-/**
- * Deletes a specific comment
- *
- * Permanently removes a comment from the database. This operation should
- * typically be restricted to comment authors or administrators.
- * Returns boolean indicating whether the deletion was successful.
- *
- * @param commentId - The unique identifier of the comment to delete
- * @returns Promise resolving to true if deleted, false if not found
- * @throws Error if commentId is invalid or database operation fails
- */
-export const deleteComment = async (commentId: number): Promise<boolean> => {
-    try {
-        if (!commentId || typeof commentId !== 'number') {
-            throw new Error('Valid comment ID is required');
-        }
-        return await CommentRepository.deleteComment(commentId);
-    } catch (error) {
-        console.error('Error in deleteComment service:', error);
-        throw error;
-    }
-};
-
-/**
- * Deletes all comments associated with a specific bug
- *
- * This is typically called when deleting a bug, as comments should not
- * exist without their parent bug. The CASCADE delete in the database
- * schema handles this automatically, but this method provides programmatic
- * control and returns the number of comments deleted.
- *
- * @param bugId - The unique identifier of the bug whose comments to delete
- * @returns Promise resolving to number of comments deleted
- * @throws Error if bugId is invalid or database operation fails
- */
-export const deleteCommentsByBug = async (bugId: number): Promise<number> => {
-    try {
-        if (!bugId || typeof bugId !== 'number') {
-            throw new Error('Valid bug ID is required');
-        }
-        return await CommentRepository.deleteCommentsByBug(bugId);
-    } catch (error) {
-        console.error('Error in deleteCommentsByBug service:', error);
-        throw error;
-=======
 import { CommentRepository } from "../repositories/comments.repositories";
 import { BugRepository } from "../repositories/bugs.repositories";
 import { UserRepository } from "../repositories/user.repositories";
@@ -482,6 +232,5 @@
             message: "Failed to delete comments",
             error: error.message
         });
->>>>>>> 1ed9268e
     }
 };