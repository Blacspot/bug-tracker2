<<<<<<< HEAD
/**
 * Project Services Module
 *
 * This module manages all business logic for project management.
 * Projects serve as containers for bugs and provide organizational structure.
 * The service layer ensures proper project creation, updates, and access control.
 */

import { ProjectRepository } from '../repositories/projects.repositories';
import { Project, CreateProject, UpdateProject } from '../Types/projects.types';

/**
 * Validates and sanitizes data for creating a new project
 *
 * Business Rules:
 * - ProjectName is required and must be unique (enforced by database)
 * - CreatedBy is required and must reference an existing user
 * - Description is optional but trimmed if provided
 *
 * @param data - Raw input data from the request body
 * @returns Validated and sanitized CreateProject object
 * @throws Error if validation fails
 */
const validateCreateProjectData = (data: any): CreateProject => {
    // Validate required project name
    if (!data.ProjectName || typeof data.ProjectName !== 'string') {
        throw new Error('ProjectName is required and must be a string');
    }

    // Validate required creator ID
    if (!data.CreatedBy || typeof data.CreatedBy !== 'number') {
        throw new Error('CreatedBy is required and must be a number');
    }

    return {
        ProjectName: data.ProjectName.trim(),
        Description: data.Description ? data.Description.trim() : undefined,
        CreatedBy: data.CreatedBy,
    };
};

/**
 * Validates and sanitizes data for updating an existing project
 *
 * Business Rules:
 * - At least one field must be provided for update
 * - ProjectName must be a string if provided
 * - Description can be set to null to remove it
 *
 * @param data - Raw input data from the request body
 * @returns Validated and sanitized UpdateProject object
 * @throws Error if validation fails or no fields to update
 */
const validateUpdateProjectData = (data: any): UpdateProject => {
    const updateData: UpdateProject = {};

    // Validate and sanitize project name if provided
    if (data.ProjectName !== undefined) {
        if (typeof data.ProjectName !== 'string') {
            throw new Error('ProjectName must be a string');
        }
        updateData.ProjectName = data.ProjectName.trim();
    }

    // Handle description (can be set to null to remove)
    if (data.Description !== undefined) {
        updateData.Description = data.Description ? data.Description.trim() : null;
    }

    // Ensure at least one field is being updated
    if (Object.keys(updateData).length === 0) {
        throw new Error('No valid fields to update');
    }

    return updateData;
};

/**
 * Retrieves all projects from the database
 *
 * Returns a complete list of all projects in the system, ordered by creation date.
 * This is typically used for project listings, admin dashboards, or when
 * users need to browse available projects.
 *
 * @returns Promise resolving to array of all Project objects
 * @throws Error if database operation fails
 */
export const getAllProjects = async (): Promise<Project[]> => {
    try {
        return await ProjectRepository.getAllProjects();
    } catch (error) {
        console.error('Error in getAllProjects service:', error);
        throw error;
    }
};

/**
 * Retrieves a specific project by its ID
 *
 * Used when displaying project details, accessing project-specific data,
 * or verifying project existence before operations. Returns null if
 * the project doesn't exist.
 *
 * @param projectId - The unique identifier of the project
 * @returns Promise resolving to Project object or null if not found
 * @throws Error if projectId is invalid or database operation fails
 */
export const getProjectById = async (projectId: number): Promise<Project | null> => {
    try {
        if (!projectId || typeof projectId !== 'number') {
            throw new Error('Valid project ID is required');
        }
        return await ProjectRepository.getProjectById(projectId);
    } catch (error) {
        console.error('Error in getProjectById service:', error);
        throw error;
    }
};

/**
 * Retrieves all projects created by a specific user
 *
 * Useful for user dashboards, profile pages, or when showing a user's
 * project ownership. Helps track project creation activity and ownership.
 *
 * @param creatorId - The unique identifier of the project creator
 * @returns Promise resolving to array of Project objects created by the user
 * @throws Error if creatorId is invalid or database operation fails
 */
export const getProjectsByCreator = async (creatorId: number): Promise<Project[]> => {
    try {
        if (!creatorId || typeof creatorId !== 'number') {
            throw new Error('Valid creator ID is required');
        }
        return await ProjectRepository.getProjectsByCreator(creatorId);
    } catch (error) {
        console.error('Error in getProjectsByCreator service:', error);
        throw error;
    }
};

/**
 * Creates a new project in the database
 *
 * This is the main entry point for project creation. Validates all input data,
 * ensures the creator exists, and creates the project record with automatic
 * timestamp. Returns the complete project object including the generated ID.
 *
 * @param projectData - Raw project data (name, description, creator)
 * @returns Promise resolving to the created Project object with all fields
 * @throws Error if validation fails or database operation fails
 */
export const createProject = async (projectData: any): Promise<Project> => {
    try {
        const validatedData = validateCreateProjectData(projectData);
        return await ProjectRepository.createProject(validatedData);
    } catch (error) {
        console.error('Error in createProject service:', error);
        throw error;
    }
};

/**
 * Updates an existing project with new data
 *
 * Allows partial updates to project information. Only provided fields
 * are modified. Validates the project exists and update data before proceeding.
 * Returns the updated project or null if the project doesn't exist.
 *
 * @param projectId - The unique identifier of the project to update
 * @param projectData - Update data (name, description)
 * @returns Promise resolving to updated Project object or null if not found
 * @throws Error if projectId is invalid, validation fails, or database operation fails
 */
export const updateProject = async (projectId: number, projectData: any): Promise<Project | null> => {
    try {
        if (!projectId || typeof projectId !== 'number') {
            throw new Error('Valid project ID is required');
        }
        const validatedData = validateUpdateProjectData(projectData);
        return await ProjectRepository.updateProject(projectId, validatedData);
    } catch (error) {
        console.error('Error in updateProject service:', error);
        throw error;
    }
};

/**
 * Deletes a project from the database
 *
 * Permanently removes a project and should typically cascade to remove
 * associated bugs and comments. This operation should be restricted to
 * project creators or administrators. Returns boolean indicating success.
 *
 * @param projectId - The unique identifier of the project to delete
 * @returns Promise resolving to true if deleted, false if not found
 * @throws Error if projectId is invalid or database operation fails
 */
export const deleteProject = async (projectId: number): Promise<boolean> => {
    try {
        if (!projectId || typeof projectId !== 'number') {
            throw new Error('Valid project ID is required');
        }
        return await ProjectRepository.deleteProject(projectId);
    } catch (error) {
        console.error('Error in deleteProject service:', error);
        throw error;
=======
import { ProjectRepository } from "../repositories/projects.repositories";
import { UserRepository } from "../repositories/user.repositories";
import { Project, CreateProject, UpdateProject } from "../Types/projects.types";
import { Response } from 'express';
import { Request } from 'express';

const validateAndParseProjectData = async (body: any): Promise<CreateProject> => {
    const { ProjectName, Description, CreatedBy } = body ?? {};

    if (!ProjectName || !CreatedBy) {
        throw new Error("Missing required fields: ProjectName and CreatedBy are required");
    }

    if (typeof ProjectName !== 'string' || typeof CreatedBy !== 'number') {
        throw new Error("Invalid field types: ProjectName must be string, CreatedBy must be number");
    }

    const projectName = ProjectName.trim();
    if (projectName.length === 0) {
        throw new Error("ProjectName cannot be empty");
    }

    // Validate user exists
    const user = await UserRepository.getUserById(CreatedBy);
    if (!user) {
        throw new Error("Invalid CreatedBy: User does not exist");
    }

    return {
        ProjectName: projectName,
        Description: Description || undefined,
        CreatedBy
    };
};

const validateAndParseUpdateProjectData = (body: any): UpdateProject => {
    const { ProjectName, Description } = body ?? {};

    if (ProjectName !== undefined && (typeof ProjectName !== 'string' || ProjectName.trim().length === 0)) {
        throw new Error("Invalid ProjectName: Must be non-empty string");
    }

    return {
        ProjectName: ProjectName ? ProjectName.trim() : undefined,
        Description
    };
};

// Get all projects
export const getAllProjects = async (req: Request, res: Response) => {
    try {
        const projects: Project[] = await ProjectRepository.getAllProjects();
        return res.status(200).json(projects);
    } catch (error: any) {
        console.error('Error fetching projects:', error);
        return res.status(500).json({ message: 'Internal server error', error: error.message });
    }
};

// Get project by ID
export const getProjectById = async (req: Request, res: Response) => {
    try {
        const projectId = parseInt(req.params.id, 10);
        if (isNaN(projectId)) {
            return res.status(400).json({ message: 'Invalid project ID' });
        }

        const project: Project | null = await ProjectRepository.getProjectById(projectId);
        if (!project) {
            return res.status(404).json({ message: 'Project not found' });
        }

        return res.status(200).json(project);
    } catch (error: any) {
        console.error('Error fetching project by ID:', error);
        return res.status(500).json({ message: 'Internal server error', error: error.message });
    }
};

// Get projects by creator
export const getProjectsByCreator = async (req: Request, res: Response) => {
    try {
        const creatorId = parseInt(req.params.creatorId, 10);
        if (isNaN(creatorId)) {
            return res.status(400).json({ message: 'Invalid creator ID' });
        }

        const projects: Project[] = await ProjectRepository.getProjectsByCreator(creatorId);
        return res.status(200).json(projects);
    } catch (error: any) {
        console.error('Error fetching projects by creator:', error);
        return res.status(500).json({ message: 'Internal server error', error: error.message });
    }
};

// Create new project
export const createProject = async (req: Request, res: Response) => {
    console.log("Project received", req.body);
    if (!req.body) {
        console.log("Project creation requires body");
        return res.status(400).json({ message: "Please provide project data" });
    }

    try {
        const newProject = await validateAndParseProjectData(req.body);
        console.log("Project parsed", newProject);

        const createdProject = await ProjectRepository.createProject(newProject);

        res.status(201).json({
            message: "Project created successfully",
            project: createdProject
        });
    } catch (error: any) {
        console.error('Error creating project:', error);
        if (error.message.includes('Missing required fields') ||
            error.message.includes('Invalid field types') ||
            error.message.includes('Invalid') ||
            error.message.includes('cannot be empty')) {
            return res.status(400).json({
                message: "Validation failed",
                error: error.message
            });
        }
        res.status(500).json({
            message: "Failed to create project",
            error: error.message
        });
    }
};

// Update project
export const updateProject = async (req: Request, res: Response) => {
    try {
        const projectId = parseInt(req.params.id, 10);
        if (isNaN(projectId)) {
            return res.status(400).json({ message: 'Invalid project ID' });
        }

        if (!req.body || Object.keys(req.body).length === 0) {
            return res.status(400).json({ message: "No update data provided" });
        }

        const updateData = validateAndParseUpdateProjectData(req.body);

        const updatedProject = await ProjectRepository.updateProject(projectId, updateData);
        if (!updatedProject) {
            return res.status(404).json({ message: "Project not found" });
        }

        res.json({
            message: "Project updated successfully",
            project: updatedProject
        });
    } catch (error: any) {
        console.error('Error updating project:', error);
        if (error.message.includes('Invalid') ||
            error.message.includes('No fields to update')) {
            return res.status(400).json({
                message: "Validation failed",
                error: error.message
            });
        }
        res.status(500).json({
            message: "Failed to update project",
            error: error.message
        });
    }
};

// Delete project
export const deleteProject = async (req: Request, res: Response) => {
    try {
        const projectId = parseInt(req.params.id, 10);
        if (isNaN(projectId)) {
            return res.status(400).json({ message: 'Invalid project ID' });
        }

        const deleted = await ProjectRepository.deleteProject(projectId);
        if (!deleted) {
            return res.status(404).json({ message: "Project not found" });
        }

        res.json({ message: "Project deleted successfully" });
    } catch (error: any) {
        console.error('Error deleting project:', error);
        res.status(500).json({
            message: "Failed to delete project",
            error: error.message
        });
>>>>>>> 1ed9268e
    }
};<|MERGE_RESOLUTION|>--- conflicted
+++ resolved
@@ -1,212 +1,3 @@
-<<<<<<< HEAD
-/**
- * Project Services Module
- *
- * This module manages all business logic for project management.
- * Projects serve as containers for bugs and provide organizational structure.
- * The service layer ensures proper project creation, updates, and access control.
- */
-
-import { ProjectRepository } from '../repositories/projects.repositories';
-import { Project, CreateProject, UpdateProject } from '../Types/projects.types';
-
-/**
- * Validates and sanitizes data for creating a new project
- *
- * Business Rules:
- * - ProjectName is required and must be unique (enforced by database)
- * - CreatedBy is required and must reference an existing user
- * - Description is optional but trimmed if provided
- *
- * @param data - Raw input data from the request body
- * @returns Validated and sanitized CreateProject object
- * @throws Error if validation fails
- */
-const validateCreateProjectData = (data: any): CreateProject => {
-    // Validate required project name
-    if (!data.ProjectName || typeof data.ProjectName !== 'string') {
-        throw new Error('ProjectName is required and must be a string');
-    }
-
-    // Validate required creator ID
-    if (!data.CreatedBy || typeof data.CreatedBy !== 'number') {
-        throw new Error('CreatedBy is required and must be a number');
-    }
-
-    return {
-        ProjectName: data.ProjectName.trim(),
-        Description: data.Description ? data.Description.trim() : undefined,
-        CreatedBy: data.CreatedBy,
-    };
-};
-
-/**
- * Validates and sanitizes data for updating an existing project
- *
- * Business Rules:
- * - At least one field must be provided for update
- * - ProjectName must be a string if provided
- * - Description can be set to null to remove it
- *
- * @param data - Raw input data from the request body
- * @returns Validated and sanitized UpdateProject object
- * @throws Error if validation fails or no fields to update
- */
-const validateUpdateProjectData = (data: any): UpdateProject => {
-    const updateData: UpdateProject = {};
-
-    // Validate and sanitize project name if provided
-    if (data.ProjectName !== undefined) {
-        if (typeof data.ProjectName !== 'string') {
-            throw new Error('ProjectName must be a string');
-        }
-        updateData.ProjectName = data.ProjectName.trim();
-    }
-
-    // Handle description (can be set to null to remove)
-    if (data.Description !== undefined) {
-        updateData.Description = data.Description ? data.Description.trim() : null;
-    }
-
-    // Ensure at least one field is being updated
-    if (Object.keys(updateData).length === 0) {
-        throw new Error('No valid fields to update');
-    }
-
-    return updateData;
-};
-
-/**
- * Retrieves all projects from the database
- *
- * Returns a complete list of all projects in the system, ordered by creation date.
- * This is typically used for project listings, admin dashboards, or when
- * users need to browse available projects.
- *
- * @returns Promise resolving to array of all Project objects
- * @throws Error if database operation fails
- */
-export const getAllProjects = async (): Promise<Project[]> => {
-    try {
-        return await ProjectRepository.getAllProjects();
-    } catch (error) {
-        console.error('Error in getAllProjects service:', error);
-        throw error;
-    }
-};
-
-/**
- * Retrieves a specific project by its ID
- *
- * Used when displaying project details, accessing project-specific data,
- * or verifying project existence before operations. Returns null if
- * the project doesn't exist.
- *
- * @param projectId - The unique identifier of the project
- * @returns Promise resolving to Project object or null if not found
- * @throws Error if projectId is invalid or database operation fails
- */
-export const getProjectById = async (projectId: number): Promise<Project | null> => {
-    try {
-        if (!projectId || typeof projectId !== 'number') {
-            throw new Error('Valid project ID is required');
-        }
-        return await ProjectRepository.getProjectById(projectId);
-    } catch (error) {
-        console.error('Error in getProjectById service:', error);
-        throw error;
-    }
-};
-
-/**
- * Retrieves all projects created by a specific user
- *
- * Useful for user dashboards, profile pages, or when showing a user's
- * project ownership. Helps track project creation activity and ownership.
- *
- * @param creatorId - The unique identifier of the project creator
- * @returns Promise resolving to array of Project objects created by the user
- * @throws Error if creatorId is invalid or database operation fails
- */
-export const getProjectsByCreator = async (creatorId: number): Promise<Project[]> => {
-    try {
-        if (!creatorId || typeof creatorId !== 'number') {
-            throw new Error('Valid creator ID is required');
-        }
-        return await ProjectRepository.getProjectsByCreator(creatorId);
-    } catch (error) {
-        console.error('Error in getProjectsByCreator service:', error);
-        throw error;
-    }
-};
-
-/**
- * Creates a new project in the database
- *
- * This is the main entry point for project creation. Validates all input data,
- * ensures the creator exists, and creates the project record with automatic
- * timestamp. Returns the complete project object including the generated ID.
- *
- * @param projectData - Raw project data (name, description, creator)
- * @returns Promise resolving to the created Project object with all fields
- * @throws Error if validation fails or database operation fails
- */
-export const createProject = async (projectData: any): Promise<Project> => {
-    try {
-        const validatedData = validateCreateProjectData(projectData);
-        return await ProjectRepository.createProject(validatedData);
-    } catch (error) {
-        console.error('Error in createProject service:', error);
-        throw error;
-    }
-};
-
-/**
- * Updates an existing project with new data
- *
- * Allows partial updates to project information. Only provided fields
- * are modified. Validates the project exists and update data before proceeding.
- * Returns the updated project or null if the project doesn't exist.
- *
- * @param projectId - The unique identifier of the project to update
- * @param projectData - Update data (name, description)
- * @returns Promise resolving to updated Project object or null if not found
- * @throws Error if projectId is invalid, validation fails, or database operation fails
- */
-export const updateProject = async (projectId: number, projectData: any): Promise<Project | null> => {
-    try {
-        if (!projectId || typeof projectId !== 'number') {
-            throw new Error('Valid project ID is required');
-        }
-        const validatedData = validateUpdateProjectData(projectData);
-        return await ProjectRepository.updateProject(projectId, validatedData);
-    } catch (error) {
-        console.error('Error in updateProject service:', error);
-        throw error;
-    }
-};
-
-/**
- * Deletes a project from the database
- *
- * Permanently removes a project and should typically cascade to remove
- * associated bugs and comments. This operation should be restricted to
- * project creators or administrators. Returns boolean indicating success.
- *
- * @param projectId - The unique identifier of the project to delete
- * @returns Promise resolving to true if deleted, false if not found
- * @throws Error if projectId is invalid or database operation fails
- */
-export const deleteProject = async (projectId: number): Promise<boolean> => {
-    try {
-        if (!projectId || typeof projectId !== 'number') {
-            throw new Error('Valid project ID is required');
-        }
-        return await ProjectRepository.deleteProject(projectId);
-    } catch (error) {
-        console.error('Error in deleteProject service:', error);
-        throw error;
-=======
 import { ProjectRepository } from "../repositories/projects.repositories";
 import { UserRepository } from "../repositories/user.repositories";
 import { Project, CreateProject, UpdateProject } from "../Types/projects.types";
@@ -397,6 +188,5 @@
             message: "Failed to delete project",
             error: error.message
         });
->>>>>>> 1ed9268e
     }
 };