--- conflicted
+++ resolved
@@ -208,9 +208,9 @@
     const newPasswordHash = await bcrypt.hash(newPassword, 10);
 
     // Update password
-<<<<<<< HEAD
-    await UserRepository.updateUser(userId, { passwordHash: newPasswordHash });
-=======
+
     await UserRepository.updateUser(userId, { PasswordHash: newPasswordHash });
->>>>>>> 2a1805da
+
+    await UserRepository.updateUser(userId, { PasswordHash: newPasswordHash });
+
 }