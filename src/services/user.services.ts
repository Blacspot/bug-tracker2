import bcrypt from 'bcrypt';
import { Response } from 'express';
import { Request } from 'express';
import jwt from 'jsonwebtoken';
import { CreateUser, UpdateUser, User } from '../Types/user.types';
import { UserRepository } from '../repositories/user.repositories';
import { request } from 'http';


const ensureUserexists =async(id: number) => {
  const verified = await UserRepository.getUserById(id);
  if(!verified){
    throw new Error("User not found");
  }
}
const validateAndParseCredentials = async (body:any): Promise<CreateUser> => {
 const {username, email, password, role} = body ?? {};
 if(!username || !email || !password){
     throw new Error("Missing credentials, please fully fill credentials required")
 };

 if(typeof username !== 'string' || typeof email !== 'string') {
     throw new Error("Invalid field types  in req.body");
 }
 const trimmedUsername = username.trim();
 const trimmedEmail = email.trim().toLowerCase();

 const emailRe = /^[^\s@]+@[^\s@]+\.[^\s@]+$/;

 if(!emailRe.test(trimmedEmail)){
     throw new Error('Invalid email format');
 }

 if(password.length < 8){
     throw new Error('Password must be at least 8 characters');
 };

 console.log("this is the pass", password);

 const passwordHash = await bcrypt.hash(password, 10);

 return{
     Username: trimmedUsername,
     Email: trimmedEmail,
     PasswordHash: passwordHash,
     Role: role && typeof role === 'string' ? role : 'User'
 }
}

export const createUser = async (userData: any) => {
    if(!userData){
        throw new Error("Please fill in credentials");
    }
    const newUser = await validateAndParseCredentials(userData);

    // Check if user already exists
    const existingUser = await UserRepository.getUserByEmail(newUser.Email);
    if (existingUser) {
        throw new Error("User with this email already exists");
    }

<<<<<<< HEAD
    // Create the user
    const createdUser = await UserRepository.createUser(newUser);
=======
        // Remove password hash from response
        const { passwordhash, ...userResponse } = createdUser;
>>>>>>> 40dd14f2

    // Remove password hash from response
    const { PasswordHash, ...userResponse } = createdUser;
    return userResponse;
}

// Login user
export const loginUser = async (email: string, password: string) => {
    if (!email || !password) {
        throw new Error("Email and password are required");
    }

<<<<<<< HEAD
    // Find user by email
    const user = await UserRepository.getUserByEmail(email.toLowerCase().trim());
    if (!user) {
        throw new Error("Invalid email or password");
    }

    // Verify password
    const isPasswordValid = await bcrypt.compare(password, user.PasswordHash);
    if (!isPasswordValid) {
        throw new Error("Invalid email or password");
=======
    try {
        // Find user by email
        const user = await UserRepository.getUserByEmail(email.toLowerCase().trim());
        if (!user) {
            return res.status(401).json({ message: "Invalid email or password" });
        }


        console.log("Password from client:", password);
        console.log("Password hash from DB:", user);

        // Verify password
        const isPasswordValid = await bcrypt.compare(password, user.passwordhash);
        if (!isPasswordValid) {
            return res.status(401).json({ message: "Invalid email or password" });
        }

        // Generate JWT token
        const token = jwt.sign(
            {
                userId: user.UserID,
                email: user.Email,
                role: user.Role
            },
            process.env.JWT_SECRET || 'your-secret-key',
            { expiresIn: '24h' }
        );

        // Remove password hash from response
        const { passwordhash, ...userResponse } = user;

        res.status(200).json({
            message: "Login successful",
            token,
            user: userResponse
        });
    } catch (error: any) {
        console.error('Error logging in user:', error);
        res.status(500).json({
            message: "Failed to login",
            error: error.message
        });
>>>>>>> 40dd14f2
    }

    // Generate JWT token
    const token = jwt.sign(
        {
            userId: user.UserID,
            email: user.Email,
            role: user.Role
        },
        process.env.JWT_SECRET || 'your-secret-key',
        { expiresIn: '24h' }
    );

    // Remove password hash from response
    const { PasswordHash, ...userResponse } = user;

    return { token, user: userResponse };
}

// Get current user profile
<<<<<<< HEAD
export const getUserProfile = async (userId: number) => {
    const user = await UserRepository.getUserById(userId);
    if (!user) {
        throw new Error("User not found");
=======
export const getUserProfile = async (req: Request, res: Response) => {
    try {
        const userId = (req as any).user?.userId; // From auth middleware

        if (!userId) {
            return res.status(401).json({ message: "Unauthorized" });
        }

        const user = await UserRepository.getUserById(userId);
        if (!user) {
            return res.status(404).json({ message: "User not found" });
        }

        // Remove password hash from response
        const { passwordhash, ...userResponse } = user;
        
        res.status(200).json({ user: userResponse });
    } catch (error: any) {
        console.error('Error getting user profile:', error);
        res.status(500).json({
            message: "Failed to get user profile",
            error: error.message
        });
>>>>>>> 40dd14f2
    }

    // Remove password hash from response
    const { PasswordHash, ...userResponse } = user;
    return userResponse;
}

// Update user profile
export const updateUserProfile = async (id: number, updateData: UpdateUser) => {
    await ensureUserexists(id);

    // Validate and prepare update data
    const validatedData: Partial<UpdateUser> = {};

    if (updateData.Username !== undefined) {
        if (typeof updateData.Username !== 'string' || updateData.Username.trim() === '') {
            throw new Error("Invalid username");
        }
        validatedData.Username = updateData.Username.trim();
    }

    if (updateData.Email !== undefined) {
        if (typeof updateData.Email !== 'string') {
            throw new Error("Invalid email type");
        }
        const email = updateData.Email.trim().toLowerCase();
        const emailRe = /^[^\s@]+@[^\s@]+\.[^\s@]+$/;
        if (!emailRe.test(email)) {
            throw new Error("Invalid email format");
        }
        // Check if email is already taken by another user
        const existingUser = await UserRepository.getUserByEmail(email);
        if (existingUser && existingUser.UserID !== id) {
            throw new Error("Email is already taken");
        }
        validatedData.Email = email;
    }

    if (updateData.Role !== undefined) {
        if (typeof updateData.Role !== 'string') {
            throw new Error("Invalid role");
        }
        validatedData.Role = updateData.Role;
    }

<<<<<<< HEAD
    // Note: PasswordHash should not be updated here; use changePassword instead
    if (updateData.PasswordHash !== undefined) {
        throw new Error("Password cannot be updated via profile update");
=======
        // Remove password hash from response
        const { passwordhash, ...userResponse } = updatedUser;

        res.status(200).json({
            message: "Profile updated successfully",
            user: userResponse
        });
    } catch (error: any) {
        console.error('Error updating user profile:', error);
        res.status(500).json({
            message: "Failed to update profile",
            error: error.message
        });
>>>>>>> 40dd14f2
    }

<<<<<<< HEAD
    if (Object.keys(validatedData).length === 0) {
        throw new Error("No valid fields to update");
    }
=======
// Get all users
export const getAllUsers = async (req: Request, res: Response) => {
    try {
        const users = await UserRepository.getAllUsers();

        // Remove password hashes from response
        const usersResponse = users.map(user => {
            const { passwordhash, ...userWithoutPassword } = user;
            return userWithoutPassword;
        });

        res.json({
            message: "Users retrieved successfully",
            users: usersResponse
        });
    } catch (error: any) {
        console.error('Error getting all users:', error);
        res.status(500).json({
            message: "Failed to get users",
            error: error.message
        });
    }
}

// Delete user
export const deleteUser = async (req: Request, res: Response) => {
    try {
        const userId = parseInt(req.params.id);

        if (!userId || isNaN(userId)) {
            return res.status(400).json({ message: "Invalid user ID" });
        }

        // Check if user exists
        const user = await UserRepository.getUserById(userId);
        if (!user) {
            return res.status(404).json({ message: "User not found" });
        }

        // Delete the user
        const deleted = await UserRepository.deleteUser(userId);
        if (!deleted) {
            return res.status(404).json({ message: "User not found" });
        }

        res.json({ message: "User deleted successfully" });
    } catch (error: any) {
        console.error('Error deleting user:', error);
        res.status(500).json({
            message: "Failed to delete user",
            error: error.message
        });
    }
}

// Change password
export const changePassword = async (req: Request, res: Response) => {
    try {
        const userId = (req as any).user?.userId; // From auth middleware
        const { currentPassword, newPassword } = req.body;
>>>>>>> 40dd14f2

    const updatedUser = await UserRepository.updateUser(id, validatedData);
    if (!updatedUser) {
        throw new Error("Failed to update user");
    }

    // Remove password hash from response
    const { PasswordHash, ...userResponse } = updatedUser;
    return userResponse;
}

// Update user password
export const updateUserPassword = async (userId: number, currentPassword: string, newPassword: string) => {
    if (!currentPassword || !newPassword) {
        throw new Error("Current password and new password are required");
    }

    if (newPassword.length < 8) {
        throw new Error("New password must be at least 8 characters");
    }

<<<<<<< HEAD
    // Get user
    const user = await UserRepository.getUserById(userId);
    if (!user) {
        throw new Error("User not found");
    }
=======
        // Verify current password
        const isCurrentPasswordValid = await bcrypt.compare(currentPassword, user.passwordhash);
        if (!isCurrentPasswordValid) {
            return res.status(401).json({ message: "Current password is incorrect" });
        }
>>>>>>> 40dd14f2

    // Verify current password
    const isCurrentPasswordValid = await bcrypt.compare(currentPassword, user.PasswordHash);
    if (!isCurrentPasswordValid) {
        throw new Error("Current password is incorrect");
    }

    // Hash new password
    const newPasswordHash = await bcrypt.hash(newPassword, 10);

    // Update password
    await UserRepository.updateUser(userId, { PasswordHash: newPasswordHash });
}<|MERGE_RESOLUTION|>--- conflicted
+++ resolved
@@ -59,13 +59,8 @@
         throw new Error("User with this email already exists");
     }
 
-<<<<<<< HEAD
     // Create the user
     const createdUser = await UserRepository.createUser(newUser);
-=======
-        // Remove password hash from response
-        const { passwordhash, ...userResponse } = createdUser;
->>>>>>> 40dd14f2
 
     // Remove password hash from response
     const { PasswordHash, ...userResponse } = createdUser;
@@ -78,7 +73,6 @@
         throw new Error("Email and password are required");
     }
 
-<<<<<<< HEAD
     // Find user by email
     const user = await UserRepository.getUserByEmail(email.toLowerCase().trim());
     if (!user) {
@@ -89,50 +83,6 @@
     const isPasswordValid = await bcrypt.compare(password, user.PasswordHash);
     if (!isPasswordValid) {
         throw new Error("Invalid email or password");
-=======
-    try {
-        // Find user by email
-        const user = await UserRepository.getUserByEmail(email.toLowerCase().trim());
-        if (!user) {
-            return res.status(401).json({ message: "Invalid email or password" });
-        }
-
-
-        console.log("Password from client:", password);
-        console.log("Password hash from DB:", user);
-
-        // Verify password
-        const isPasswordValid = await bcrypt.compare(password, user.passwordhash);
-        if (!isPasswordValid) {
-            return res.status(401).json({ message: "Invalid email or password" });
-        }
-
-        // Generate JWT token
-        const token = jwt.sign(
-            {
-                userId: user.UserID,
-                email: user.Email,
-                role: user.Role
-            },
-            process.env.JWT_SECRET || 'your-secret-key',
-            { expiresIn: '24h' }
-        );
-
-        // Remove password hash from response
-        const { passwordhash, ...userResponse } = user;
-
-        res.status(200).json({
-            message: "Login successful",
-            token,
-            user: userResponse
-        });
-    } catch (error: any) {
-        console.error('Error logging in user:', error);
-        res.status(500).json({
-            message: "Failed to login",
-            error: error.message
-        });
->>>>>>> 40dd14f2
     }
 
     // Generate JWT token
@@ -153,36 +103,10 @@
 }
 
 // Get current user profile
-<<<<<<< HEAD
 export const getUserProfile = async (userId: number) => {
     const user = await UserRepository.getUserById(userId);
     if (!user) {
         throw new Error("User not found");
-=======
-export const getUserProfile = async (req: Request, res: Response) => {
-    try {
-        const userId = (req as any).user?.userId; // From auth middleware
-
-        if (!userId) {
-            return res.status(401).json({ message: "Unauthorized" });
-        }
-
-        const user = await UserRepository.getUserById(userId);
-        if (!user) {
-            return res.status(404).json({ message: "User not found" });
-        }
-
-        // Remove password hash from response
-        const { passwordhash, ...userResponse } = user;
-        
-        res.status(200).json({ user: userResponse });
-    } catch (error: any) {
-        console.error('Error getting user profile:', error);
-        res.status(500).json({
-            message: "Failed to get user profile",
-            error: error.message
-        });
->>>>>>> 40dd14f2
     }
 
     // Remove password hash from response
@@ -228,93 +152,14 @@
         validatedData.Role = updateData.Role;
     }
 
-<<<<<<< HEAD
     // Note: PasswordHash should not be updated here; use changePassword instead
     if (updateData.PasswordHash !== undefined) {
         throw new Error("Password cannot be updated via profile update");
-=======
-        // Remove password hash from response
-        const { passwordhash, ...userResponse } = updatedUser;
-
-        res.status(200).json({
-            message: "Profile updated successfully",
-            user: userResponse
-        });
-    } catch (error: any) {
-        console.error('Error updating user profile:', error);
-        res.status(500).json({
-            message: "Failed to update profile",
-            error: error.message
-        });
->>>>>>> 40dd14f2
-    }
-
-<<<<<<< HEAD
+    }
+
     if (Object.keys(validatedData).length === 0) {
         throw new Error("No valid fields to update");
     }
-=======
-// Get all users
-export const getAllUsers = async (req: Request, res: Response) => {
-    try {
-        const users = await UserRepository.getAllUsers();
-
-        // Remove password hashes from response
-        const usersResponse = users.map(user => {
-            const { passwordhash, ...userWithoutPassword } = user;
-            return userWithoutPassword;
-        });
-
-        res.json({
-            message: "Users retrieved successfully",
-            users: usersResponse
-        });
-    } catch (error: any) {
-        console.error('Error getting all users:', error);
-        res.status(500).json({
-            message: "Failed to get users",
-            error: error.message
-        });
-    }
-}
-
-// Delete user
-export const deleteUser = async (req: Request, res: Response) => {
-    try {
-        const userId = parseInt(req.params.id);
-
-        if (!userId || isNaN(userId)) {
-            return res.status(400).json({ message: "Invalid user ID" });
-        }
-
-        // Check if user exists
-        const user = await UserRepository.getUserById(userId);
-        if (!user) {
-            return res.status(404).json({ message: "User not found" });
-        }
-
-        // Delete the user
-        const deleted = await UserRepository.deleteUser(userId);
-        if (!deleted) {
-            return res.status(404).json({ message: "User not found" });
-        }
-
-        res.json({ message: "User deleted successfully" });
-    } catch (error: any) {
-        console.error('Error deleting user:', error);
-        res.status(500).json({
-            message: "Failed to delete user",
-            error: error.message
-        });
-    }
-}
-
-// Change password
-export const changePassword = async (req: Request, res: Response) => {
-    try {
-        const userId = (req as any).user?.userId; // From auth middleware
-        const { currentPassword, newPassword } = req.body;
->>>>>>> 40dd14f2
 
     const updatedUser = await UserRepository.updateUser(id, validatedData);
     if (!updatedUser) {
@@ -336,19 +181,11 @@
         throw new Error("New password must be at least 8 characters");
     }
 
-<<<<<<< HEAD
     // Get user
     const user = await UserRepository.getUserById(userId);
     if (!user) {
         throw new Error("User not found");
     }
-=======
-        // Verify current password
-        const isCurrentPasswordValid = await bcrypt.compare(currentPassword, user.passwordhash);
-        if (!isCurrentPasswordValid) {
-            return res.status(401).json({ message: "Current password is incorrect" });
-        }
->>>>>>> 40dd14f2
 
     // Verify current password
     const isCurrentPasswordValid = await bcrypt.compare(currentPassword, user.PasswordHash);
