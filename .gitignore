--- conflicted
+++ resolved
@@ -2,8 +2,6 @@
 .env
 dist/
 .cmd
-<<<<<<< HEAD
 coverage/
-=======
-coverage
->>>>>>> 82e160e5
+
+
